--- conflicted
+++ resolved
@@ -1,19 +1,10 @@
-<<<<<<< HEAD
 from typing                                                                         import List, Optional
+from osbot_utils.type_safe.primitives.safe_float.llm.Safe_Float__LLM__Temperature   import Safe_Float__LLM__Temperature
+from osbot_utils.type_safe.primitives.safe_str.llm.Safe_Str__LLM__Model_Id          import Safe_Str__LLM__Model_Id
 from osbot_utils.helpers.llms.schemas.Schema__LLM_Request__Function_Call            import Schema__LLM_Request__Function_Call
 from osbot_utils.helpers.llms.schemas.Schema__LLM_Request__Message__Content         import Schema__LLM_Request__Message__Content
 from osbot_utils.type_safe.Type_Safe                                                import Type_Safe
-from osbot_utils.type_safe.primitives.safe_float.llm.Safe_Float__LLM__Temperature   import Safe_Float__LLM__Temperature
-from osbot_utils.type_safe.primitives.safe_str.llm.Safe_Str__LLM__Model_Name        import Safe_Str__LLM__Model_Name
 from osbot_utils.type_safe.primitives.safe_str.text.Safe_Str__Text                  import Safe_Str__Text
-=======
-from typing                                                                     import List, Optional
-from osbot_utils.type_safe.primitives.safe_str.llm.Safe_Str__LLM__Model_Id      import Safe_Str__LLM__Model_Id
-from osbot_utils.helpers.llms.schemas.Schema__LLM_Request__Function_Call        import Schema__LLM_Request__Function_Call
-from osbot_utils.helpers.llms.schemas.Schema__LLM_Request__Message__Content     import Schema__LLM_Request__Message__Content
-from osbot_utils.type_safe.Type_Safe                                            import Type_Safe
-from osbot_utils.type_safe.primitives.safe_str.text.Safe_Str__Text              import Safe_Str__Text
->>>>>>> 626596ae
 
 
 class Schema__LLM_Request__Data(Type_Safe):                                         # Schema for LLM API request data
