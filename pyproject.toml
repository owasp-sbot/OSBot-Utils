--- conflicted
+++ resolved
@@ -1,10 +1,6 @@
 [tool.poetry]
 name        = "osbot_utils"
-<<<<<<< HEAD
-version     = "v1.61.0"
-=======
 version     = "v1.61.1"
->>>>>>> bf5b3dc4
 description = "OWASP Security Bot - Utils"
 authors     = ["Dinis Cruz <dinis.cruz@owasp.org>"]
 license     = "MIT"
