from unittest import TestCase
from osbot_utils.testing.Trace_Call import Trace_Call


def dummy_function():
    pass

def another_function():
    dummy_function()

class test_Trace_Call(TestCase):


    def test_trace_call(self):

        # Test the initialization and its attributes
        trace_call = Trace_Call()
        assert trace_call.prev_trace_function  is None      , "prev_trace_function should be None initially"
        assert trace_call.call_index           == 0         , "call_index should be 0 initially"
        assert trace_call.view_model           == []        , "view_model should be empty initially"
        assert trace_call.print_traces_on_exit is False     , "print_traces_on_exit should be False initially"
        assert trace_call.stack                == [{"name": trace_call.trace_title, "children": [], "call_index": 0}], "Initial stack state not correct"

        # Test the enter and exit methods
        with Trace_Call() as trace_call:
            trace_call.trace_capture_start_with   = ['test_Trace_Call']
            trace_call.print_traces_on_exit = True  # To hit the 'print_traces' line in __exit__
            dummy_function()
            another_function()

        assert len(trace_call.view_model) == 4, "Four function calls should be traced"
        assert trace_call.view_model[0]['method_name'] == trace_call.trace_title    , "First function in view_model should be 'traces'"
        assert trace_call.view_model[1]['method_name'] == 'dummy_function'          , "2nd function in view_model should be 'dummy_function'"
        assert trace_call.view_model[2]['method_name'] == 'another_function'        , "3rd function in view_model should be 'another_function'"
        assert trace_call.view_model[3]['method_name'] == 'dummy_function'          , "4th function in view_model should be 'dummy_function'"

        # Test the create_view_model function
        stack_data = [{"name": "some_function", "children": [{"name": "child_function", "children": []}]}]
        view_model = trace_call.create_view_model(stack_data)
        assert len(view_model) == 2, "Two functions should be in the created view_model"

        # Test fix_view_mode function
        trace_call.view_model = view_model
        trace_call.fix_view_mode()
        assert trace_call.view_model[-1]['prefix'] == '└───', "Last node prefix should be updated"

<<<<<<< HEAD
=======
    # todo: refactor to remove dependency on Html_Parser
    # def test_trace_calls(self):
    #     with Trace_Call('trace 123') as trace_call:
    #         trace_call.trace_ignore_start_with = ['cbr_website_beta.flask', 'cbr_website_beta.apps.dev']
    #         html = Html_Parser('<div id=132> some div</div>')
    #         assert html.with_id('132') == ' some div'
    #
    #     assert len(trace_call.view_model) > 0
    #
    #     trace_call.print_traces()
>>>>>>> e6be59cb
<|MERGE_RESOLUTION|>--- conflicted
+++ resolved
@@ -42,18 +42,4 @@
         # Test fix_view_mode function
         trace_call.view_model = view_model
         trace_call.fix_view_mode()
-        assert trace_call.view_model[-1]['prefix'] == '└───', "Last node prefix should be updated"
-
-<<<<<<< HEAD
-=======
-    # todo: refactor to remove dependency on Html_Parser
-    # def test_trace_calls(self):
-    #     with Trace_Call('trace 123') as trace_call:
-    #         trace_call.trace_ignore_start_with = ['cbr_website_beta.flask', 'cbr_website_beta.apps.dev']
-    #         html = Html_Parser('<div id=132> some div</div>')
-    #         assert html.with_id('132') == ' some div'
-    #
-    #     assert len(trace_call.view_model) > 0
-    #
-    #     trace_call.print_traces()
->>>>>>> e6be59cb
+        assert trace_call.view_model[-1]['prefix'] == '└───', "Last node prefix should be updated"