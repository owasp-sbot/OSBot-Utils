--- conflicted
+++ resolved
@@ -13,18 +13,10 @@
 from osbot_utils.utils.Files import Files, file_extension, file_contents
 from osbot_utils.utils.Misc import bytes_to_base64, base64_to_bytes, date_time_now, class_name, str_to_date, get_value, \
     get_random_color, is_number, none_or_empty, random_filename, random_port, random_number, random_string, \
-<<<<<<< HEAD
     random_string_and_numbers, str_md5, random_uuid, trim, to_int, wait, word_wrap, word_wrap_escaped, convert_to_number, \
     remove_html_tags, get_field, last_letter, random_text, random_password, split_lines, under_debugger, base64_to_str, \
     str_sha256, str_to_base64, env_vars_list, env_vars, env_value, flist, ignore_warning__unclosed_ssl, list_set, list_index_by, \
     list_group_by, lower, remove_multiple_spaces, split_spaces, sorted_set, upper
-=======
-    random_string_and_numbers, str_md5, random_uuid, trim, to_int, wait, word_wrap, word_wrap_escaped, \
-    convert_to_number, \
-    remove_html_tags, get_field, last_letter, random_text, random_password, split_lines, under_debugger, str_sha256, \
-    time_now, time_str_milliseconds, str_index, log_info, log_error, log_debug, log_to_console, \
-    log_to_file
->>>>>>> 17ac77b3
 
 
 class test_Misc(TestCase):
