--- conflicted
+++ resolved
@@ -4,11 +4,7 @@
     long_description = fh.read()
 
 setuptools.setup(
-<<<<<<< HEAD
-    version                       = "0.7.3"               , # change this on every release
-=======
-    version                       = "0.7.4"               , # change this on every release
->>>>>>> e372eed1
+    version                       = "0.7.5"               , # change this on every release
     name                          = "osbot_utils"  ,
     author                        = "Dinis Cruz",
     author_email                  = "dinis.cruz@owasp.org",
